;;; gnuplot-mode.el --- Major mode for editing gnuplot scripts

;; Copyright (C) 2010-2013 Mike McCourt
;;
;; Authors: Mike McCourt <mkmcc@astro.berkeley.edu>
;; URL: https://github.com/mkmcc/gnuplot
;; Version: 1.2.0
;; Keywords: gnuplot, plotting

;; This file is not part of GNU Emacs.

;;; Commentary:

;; Defines a major mode for editing gnuplot scripts.  I wanted to keep
;; it simpler than other modes -- just syntax hilighting, indentation,
;; and a command to plot the file.

;; Some of this code is adapted from a more full-featured version by
;; Bruce Ravel (available here http://xafs.org/BruceRavel/GnuplotMode;
;; CC license).

;; Thanks to everyone, including Christopher Gilbreth and Ralph Möritz,
;; for sending suggestions, improvements, and fixes.

;;; Installation:

;; Use package.el. You'll need to add MELPA to your archives:

;; (require 'package)
;; (add-to-list 'package-archives
;;              '("melpa" . "http://melpa.milkbox.net/packages/") t)

;; Alternatively, you can just save this file and do the standard
;; (add-to-list 'load-path "/path/to/gnuplot-mode.el")

;;; Configuration:

;; If you installed this via `package.el', you should take advantage
;; of autoloading.  You can customize features using `defvar' and
;; `eval-after-load', as illustrated below:
;;
;; ;; specify the gnuplot executable (if other than "gnuplot")
;; (defvar gnuplot-program "/sw/bin/gnuplot")
;;
;; ;; set gnuplot arguments (if other than "-persist")
;; (defvar gnuplot-flags "-persist -pointsize 2")
;;
;; ;; if you want, add a mode hook.  e.g., the following turns on
;; ;; spell-checking for strings and comments and automatically cleans
;; ;; up whitespace on save.
;; (eval-after-load 'gnuplot-mode
;;   '(add-hook 'gnuplot-mode-hook
;;              (lambda ()
;;                (flyspell-prog-mode)
;;                (add-hook 'before-save-hook
;;                          'whitespace-cleanup nil t))))

;; If you installed this file manually, you probably don't want to
;; muck around with autoload commands.  Instead, add something like
;; the following to your .emacs:

;; (require 'gnuplot-mode)
;;
;; ;; specify the gnuplot executable (if other than "gnuplot")
;; (setq gnuplot-program "/sw/bin/gnuplot")
;;
;; ;; set gnuplot arguments (if other than "-persist")
;; (setq gnuplot-flags "-persist -pointsize 2")
;;
;; ;; if you want, add a mode hook.  e.g., the following turns on
;; ;; spell-checking for strings and comments and automatically cleans
;; ;; up whitespace on save.
;; (add-hook 'gnuplot-mode-hook
;;           (lambda ()
;;             (flyspell-prog-mode)
;;             (add-hook 'before-save-hook
;;                       'whitespace-cleanup nil t)))

;;; TODO:
;;  1. the indentation commands use regular expressions, which
;;     probably isn't ideal.  is it possible to rework them to use the
;;     syntax table?
;;

;;; Code:

;;; user-settable options:

(defvar gnuplot-program "gnuplot"
  "Command to run gnuplot.")

(defvar gnuplot-flags "-persist"
  "Flags to pass to gnuplot.")

(defvar gnuplot-mode-hook nil
  "Hook to run after `gnuplot-mode'.")

(defvar gnuplot-continued-commands-regexp
  (concat
   (regexp-opt '("splot" "plot" "fit") 'words)
   "\\(\\s-*\\[[^]]+]\\s-*\\)*")        ; optional range commands
  "Regexp which matches all commands which might continue over
multiple lines.  Used in `gnuplot-find-indent-column' and in
`gnuplot-last-line-p'.")

(defvar gnuplot-mode-map
  (let ((map (make-sparse-keymap)))
    (define-key map (kbd "C-x p")   'gnuplot-compile)
    (define-key map (kbd "C-c C-c") 'gnuplot-compile)
    (define-key map (kbd "C-c C-r") 'gnuplot-run-region)
    (define-key map (kbd "C-c C-b") 'gnuplot-run-buffer)
    map)
  "Keymap for `gnuplot-mode'.")

(defvar gnuplot-mode-syntax-table
  (let ((st (make-syntax-table)))
    (modify-syntax-entry ?*  "."  st)
    (modify-syntax-entry ?+  "."  st)
    (modify-syntax-entry ?-  "."  st)
    (modify-syntax-entry ?/  "."  st)
    (modify-syntax-entry ?%  "."  st)
    (modify-syntax-entry ?'  "\"" st)
    (modify-syntax-entry ?`  "w"  st)
    (modify-syntax-entry ?_  "w"  st)
    (modify-syntax-entry ?#  "<"  st)
    (modify-syntax-entry ?\n ">"  st)
    st)
  "Syntax table for `gnuplot-mode'.")



;;; font lock.
;; first, define syntax types via explicit lists
(defvar gp-math-functions
  (regexp-opt
   '("abs"     "acos"   "acosh"    "arg"     "asin"
     "asinh"   "atan"   "atan2"    "atanh"   "besj0"
     "besj1"   "besy0"  "besy1"    "ceil"    "cos"
     "cosh"    "erf"    "erfc"     "exp"     "floor"
     "gamma"   "ibeta"  "inverf"   "igamma"  "imag"
     "invnorm" "int"    "lambertw" "lgamma"  "log"
     "log10"   "norm"   "rand"     "real"    "sgn"
     "sin"     "sinh"   "sqrt"     "tan"     "tanh")
   'words)
  "Gnuplot math functions.")

(defvar gp-other-functions
  (regexp-opt
   '("gprintf"      "sprintf"    "strlen"   "strstrr"
     "substr"       "strftime"   "strptime" "system"
     "word"         "words"      "column"   "exists"
     "stringcolumn" "timecolumn" "tm_hour"  "tm_mday"
     "tm_min"       "tm_mon"     "tm_sec"   "tm_wday"
     "tm_yday"      "tm_year"    "valid")
   'words)
  "Gnuplot other functions.")

(defvar gp-reserved-modifiers
  (regexp-opt
   '("axes"   "every" "index"     "title"     "notitle"
     "ps"     "pt"    "pointsize" "pointtype" "linetype"
     "ls"     "lw"    "lt"        "linestyle" "linewidth"
     "smooth" "thru"  "using"     "with")
   'words)
  "Gnuplot reserved words.")

(defvar gp-other-keywords
  (regexp-opt
   '("term" "xrange" "yrange" "logscale" "out" "output")
   'words)
  "Gnuplot keywords")

(defvar gp-term-types
  (regexp-opt
   '("cairolatex" "canvas" "cgm" "context" "corel" "dumb" "dxf"
     "eepic" "emf" "emtex" "epscairo" "epslatex" "fig" "gif"
     "gpic" "hp2623A" "hp2648" "hpgl" "imagen" "jpeg" "latex" "lua"
     "mf" "mif" "mp" "pcl5" "pdfcairo" "png" "pngcairo" "postscript"
     "pslatex" "pstex" "pstricks" "qms" "regis" "svg" "tek40xx"
     "tek410x" "texdraw" "tgif" "tikz" "tkcanvas" "tpic" "unknown"
     "vttek" "wxt" "x11" "xlib" "xterm")
   'words)
  "Gnuplot term types")

(defvar gp-plot-types
  (regexp-opt
   '("lines" "points" "linespoints" "lp" "impulses" "dots" "steps"
     "errorbars" "xerrorbars" "yerrorbars" "xyerrorbars" "boxes"
     "boxerrorbars" "boxxyerrorbars" "candlesticks" "financebars"
     "histeps" "vector")
   'words)
  "Gnuplot plot styles")

(defvar gp-commands
  (regexp-opt
<<<<<<< HEAD
   '("fit" "set" "unset")
   'words)
  "Gnuplot commands")

(defvar gp-block-commands
  (regexp-opt
   '("do for" "if" "else" "while")
   'words)
  "Commands which open brace-delimited blocks.")

=======
   '("fit"  "set" "unset" "do for" "if" "else" "while")
   'words)
  "Gnuplot commands")

>>>>>>> db20b8e1
(defvar gp-plot-commands
  (regexp-opt
   '("plot" "splot" "replot")
   'words)
  "Gnuplot plot commands")

(defvar gp-variables
  (regexp-opt
   '("pi" "NaN")
   'words)
  "Gnuplot variables")

<<<<<<< HEAD


;; apply font lock commands
(defvar gnuplot-font-lock-keywords
  `((,gp-commands           . font-lock-keyword-face)
    (,gp-block-commands     . font-lock-keyword-face)
=======

;; apply font lock commands
(defvar gnuplot-font-lock-keywords
  `((,gp-commands           . font-lock-constant-face)
>>>>>>> db20b8e1
    (,gp-plot-commands      . font-lock-keyword-face)
    (,gp-math-functions     . font-lock-function-name-face)
    (,gp-other-functions    . font-lock-function-name-face)
    (,gp-reserved-modifiers . font-lock-type-face)
    (,gp-other-keywords     . font-lock-preprocessor-face)
    (,gp-term-types         . font-lock-reference-face)
    (,gp-plot-types         . font-lock-function-name-face)
    (,gp-variables          . font-lock-variable-name-face)
    ("!"                    . font-lock-negation-char-face)
    ("\\(\\<[a-z]+[a-z_0-9(),]*\\)[ \t]*=" . font-lock-variable-name-face) ; variable declaration
    ("\$[0-9]+"             . font-lock-string-face)   ; columns
    ("\\[\\([^]]+\\)\\]"    1 font-lock-string-face))) ; brackets



;;; indentation
(defun gnuplot-find-indent-column ()
  "Find the column to indent to.

Start with the value `back-to-indentation' gives for the previous
line.  Next, check whether the previous line starts with a plot
command *and* ends with line continuation.  If so, increment the
indent column by the size of the plot command."
  (save-excursion
    ;; start with the indentation of the previous line
    (forward-line -1)
    (back-to-indentation)
    ;; check if there's a plot or fit command and a line
    ;; continuation.  if so, adjust the indentation.
    ;;
    ;; example:
    ;;   plot sin(x) w l,\
    ;;
    ;; we want to indent under "sin", not "plot"
    (let ((indent (current-column))
          (continuation-regexp         ; matches a continued line
           (concat "\\(" gnuplot-continued-commands-regexp "\\s-+" "\\)"
                   ".*" (regexp-quote "\\") "$")))
      (cond
       ((looking-at continuation-regexp)
        (let ((offset (length (match-string 1))))
          (+ indent offset)))
       (t
        indent)))))

(defun gnuplot-last-line-p ()
  "Determine whether we're just after the last line of a
multi-line plot command.  If so, we don't want to indent to the
previous line, but instead to the beginning of the command.  See
comments for details.

Returns nil if nothing needs to be done; otherwise return the
column to indent to."
  (save-excursion
    ;; check that the previous line does *not* end in a continuation,
    ;; and that the line before it *does*.  if so, we just ended a
    ;; multi-line command.  thus, we should not match indentation of
    ;; the previous line (as above), but the indentation of the
    ;; beginning of the command
    ;;
    ;; example:
    ;;   plot sin(x) w l,\
    ;;        cos(x) w l,\
    ;;        tan(x)
    ;;
    ;; we want to indent to under "plot," not "tan".
    ;;
    (end-of-line -1)                    ; go back *two* lines
    (forward-char -1)
    ;; this regexp is horrible.  it means "a \, followed immediately
    ;; by a newline, followed by some whitespace, followed by a single
    ;; line which does not end in a slash."
    (when (looking-at "\\\\\n\\s-+\\([^\n]+\\)[^\\\\\n]\n")
      (when (re-search-backward gnuplot-continued-commands-regexp nil t)
        (current-column)))))

(defun gnuplot-block-indent ()
  "Adjust indentation if we're inside a block command.

Block commands start with (do for, if else, while) and are
delimited by curly braces.  Lines inside the braces should pick
up an extra two spaces.

Returns 2 if we're at the first line of a block expression; -2 if
we're the last; 0 otherwise."
  (let ((first
         ;; return +2 if we're the first line inside a block
         (save-excursion
           (forward-line -1)
           (back-to-indentation)
           (when (looking-at (concat gp-block-commands ".*{\\s-*$"))
             2)))
        (last
         ;; return -2 if we're at the close of a block
         (save-excursion
           (back-to-indentation)
           (when (looking-at "}")
             -2))))
    ;; check last before first; return 0 otherwise
    (or last first 0)))


(defun gnuplot-indent-line ()
  "Indent the current line.

See `gnuplot-find-indent-column' for details."
  (interactive)

  (let ((indent
         ; check last-line-p first!
         (or (gnuplot-last-line-p)
             (gnuplot-find-indent-column))))
    ;; shift the indent if we're inside a block
    (setq indent (+ indent (gnuplot-block-indent)))
    (save-excursion
      (unless (= (current-indentation) indent)
        (beginning-of-line)
        (delete-horizontal-space)
        (insert (make-string indent ? ))))

    (when (< (current-column) indent)
      (back-to-indentation))))



;;; define a major mode
;;;###autoload
(define-derived-mode gnuplot-mode prog-mode ; how will pre emacs 24 react to this?
  "Gnuplot"
  "Major mode for editing gnuplot files"
  :syntax-table gnuplot-mode-syntax-table

  ;; indentation
  (set (make-local-variable 'indent-line-function) 'gnuplot-indent-line)

  ;; comment syntax for `newcomment.el'
  (set (make-local-variable 'comment-start)      "# ")
  (set (make-local-variable 'comment-end)        "")
  (set (make-local-variable 'comment-start-skip) "#+\\s-*")

  ;; font lock
  (set (make-local-variable 'font-lock-defaults)
       '(gnuplot-font-lock-keywords))
  (setq show-trailing-whitespace t)

  ;; run user hooks
  (run-mode-hooks 'gnuplot-mode-hook))

;;;###autoload
(dolist (pattern '("\\.gnuplot\\'" "\\.gp\\'"))
  (add-to-list 'auto-mode-alist (cons pattern 'gnuplot-mode)))



;;; functions to run gnuplot
(defun gnuplot-quit ()
  "Close the *gnuplot errors* buffer and restore the previous
window configuration."
  (interactive)
  (kill-buffer)
  (when (get-register :gnuplot-errors)
    (jump-to-register :gnuplot-errors)))

(defun gnuplot-handle-exit-status (exit-status)
  "Display output if gnuplot signals an error.  Otherwise, clean
up our mess."
  (cond
   ((eq exit-status 0)
    (kill-buffer "*gnuplot errors*")
    (message "Running gnuplot... done."))
   (t
    (window-configuration-to-register :gnuplot-errors)
    (switch-to-buffer-other-window "*gnuplot errors*")
    (compilation-mode)
    (local-set-key (kbd "q") 'gnuplot-quit)
    (message "Gnuplot encountered errors."))))

(defun gnuplot-compile-start (file)
  "Set up the compilation buffer.

Clears the buffer, prints some information, and sets local
variables which are used by `compilation-mode'."
  (with-current-buffer (get-buffer-create "*gnuplot errors*")
    (let ((inhibit-read-only t)
          (command (concat gnuplot-program " "
                           gnuplot-flags " "
                           file)))
      (erase-buffer)
      (insert "-*- mode: compilation; default-directory: "
              (prin1-to-string (abbreviate-file-name default-directory))
              " -*-\n\n"
              command "\n\n")
      (setq compile-command command))))

(defun gnuplot-compile-file (file)
  "Runs gnuplot synchronously.

Run gnuplot as `gnuplot-program', operating on FILE, with the
arguments stored in `gnuplot-flags'.  Store the output in the
buffer *gnuplot errors*, and raise it if gnuplot returns an exit
code other than zero.  Hitting 'q' inside the *gnuplot errors*
buffer kills the buffer and restores the previous window
configuration.

The output in *gnuplot errors* should be parsable by
`compilation-mode', so commands like `next-error' and
`previous-error' should work.

This uses `call-process', rather than a shell command, in an
attempt to be portable.  Note that I pass FILE as an argument to
gnuplot, rather than as an input file.  This ensures gnuplot is
run as 'gnuplot -persist FILE', rather than
'gnuplot -persist < FILE'.  The latter doesn't produce useful
output for compilation-mode."
  (interactive)
  (message "Running gnuplot...")
  (gnuplot-compile-start file)
  (let ((exit-status (call-process gnuplot-program nil "*gnuplot errors*"
                                   nil gnuplot-flags file)))
    (gnuplot-handle-exit-status exit-status)))

;;;###autoload
(defun gnuplot-compile ()
  "Runs gnuplot -persist as a synchronous process and passes the
current buffer to it.  Buffer must be visiting a file for it to
work."
  (interactive)
  (if (or (buffer-modified-p) (eq (buffer-file-name) nil))
    (message "buffer isn't saved")
    (gnuplot-compile-file (file-name-nondirectory (buffer-file-name)))))

;;;###autoload
(defun gnuplot-run-region (start end)
  "Send region to gnuplot, ensuring a final newline.  Doesn't
require buffer to be visiting a file."
  (interactive "r")
  (let ((cmd-data
         (buffer-substring-no-properties start end)))
    (with-temp-buffer
      (insert cmd-data "\n")
      (message "Running gnuplot...")
      (let* ((exit-status
              (call-process-region
               (point-min) (point-max)
               gnuplot-program nil "*gnuplot errors*" nil gnuplot-flags)))
        (gnuplot-handle-exit-status exit-status)))))

;;;###autoload
(defun gnuplot-run-buffer ()
  "Send buffer to gnuplot, ensuring a final newline.  Doesn't
require buffer to be visiting a file."
  (interactive)
  (gnuplot-run-region (point-min) (point-max)))

(provide 'gnuplot-mode)

;;; gnuplot-mode.el ends here<|MERGE_RESOLUTION|>--- conflicted
+++ resolved
@@ -193,7 +193,6 @@
 
 (defvar gp-commands
   (regexp-opt
-<<<<<<< HEAD
    '("fit" "set" "unset")
    'words)
   "Gnuplot commands")
@@ -204,12 +203,6 @@
    'words)
   "Commands which open brace-delimited blocks.")
 
-=======
-   '("fit"  "set" "unset" "do for" "if" "else" "while")
-   'words)
-  "Gnuplot commands")
-
->>>>>>> db20b8e1
 (defvar gp-plot-commands
   (regexp-opt
    '("plot" "splot" "replot")
@@ -222,19 +215,12 @@
    'words)
   "Gnuplot variables")
 
-<<<<<<< HEAD
 
 
 ;; apply font lock commands
 (defvar gnuplot-font-lock-keywords
   `((,gp-commands           . font-lock-keyword-face)
     (,gp-block-commands     . font-lock-keyword-face)
-=======
-
-;; apply font lock commands
-(defvar gnuplot-font-lock-keywords
-  `((,gp-commands           . font-lock-constant-face)
->>>>>>> db20b8e1
     (,gp-plot-commands      . font-lock-keyword-face)
     (,gp-math-functions     . font-lock-function-name-face)
     (,gp-other-functions    . font-lock-function-name-face)
