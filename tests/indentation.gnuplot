# some sample commands to test the indentation scheme
#
set term x11 enhanced

# I think everything here works.
plot sin(x) w l,\
     cos(x) w l title "cats \ dogs",\
     tan(x) w l

plot sin(x) w l,\
     cos(x) w l title "cats \ dogs",\

plot sin(x) w l,\
     cos(x) w l,\
     tan(x) w l  title "cats \ dogs"


plot 1.0/tan(x) w l title "cot(x)",\
     arg(x)

plot[-pi:pi][-1:1] sin(x),\
                   cos(x)

plot [-pi:pi] [-1.3:1.3] [-1:1] sin(t),\
                                t**2,\
                                cos(t) * sin(t)

# note: in the below, the 'plot' commands want to indent to the left
#   margin.  the mode just isn't smart enough to decide what you want
#   here.  subsequent lines do indent correctly, however.
set term x11 enhanced
set multiplot layout 2,2 rowsfirst
# graph a
  plot sin(x) w l,\
       cos(x) w l,\
       tan(x)

# graph b
  plot tan(x) w l,\
       1.0/tan(x) w l title 'cot(x)'

# graph c
  plot x**2
unset multiplot


<<<<<<< HEAD

# test block syntax
do for [t=0:50] {
  outfile = sprintf('animation/bessel%03.0f.png',t)
  set output outfile
  splot u*sin(v),u*cos(v),bessel(u,t/50.0) w pm3d ls 1
}

if (test) {
  do for [iterator] {
    plot something
  }
} else {
}


=======
>>>>>>> db20b8e1
# test of the "do for" loop which was introduced in gnuplot 4.6.
#   not working.
set term postscript eps enhanced color
set out "looptest.eps"
do for [i=0:4] {
   set title "On ".sprintf("page %d/10",i+1) # pointless convoluted way
   do for [mycolor in "blue red"]{           # a pointless second do loop
      plot sin(.5*pi*i*x) lc rgb mycolor title sprintf("sin(pi*x*%d/2)",i)
   }
}<|MERGE_RESOLUTION|>--- conflicted
+++ resolved
@@ -44,7 +44,6 @@
 unset multiplot
 
 
-<<<<<<< HEAD
 
 # test block syntax
 do for [t=0:50] {
@@ -61,8 +60,6 @@
 }
 
 
-=======
->>>>>>> db20b8e1
 # test of the "do for" loop which was introduced in gnuplot 4.6.
 #   not working.
 set term postscript eps enhanced color
